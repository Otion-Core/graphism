--- conflicted
+++ resolved
@@ -112,15 +112,13 @@
       end
     end)
 
-<<<<<<< HEAD
+
     schema_empty_modules =
       schema
       |> Enum.map(fn e ->
         schema_empty_module(e, schema, caller: __CALLER__)
       end)
 
-=======
->>>>>>> 0e4717a2
     schema_modules =
       schema
       |> Enum.map(fn e ->
